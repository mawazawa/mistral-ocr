import { useMemo, useState } from 'react';
import './App.css';
import { readFileAsBase64, parsePageSelection } from './lib/file';
import { resolveApiUrl } from './lib/api';
import { prepareDisplayPages } from './lib/ocr';
import type { OcrBlock, OcrResponsePayload } from './types/mistral';

<<<<<<< HEAD
=======
/**
 * Generates a human-readable description for an OCR block.
 *
 * @param {OcrBlock} block - The OCR block to describe.
 * @returns {string} A string description of the block.
 */
>>>>>>> 1ae62a7d
const describeBlock = (block: OcrBlock): string => {
  if (block.label && block.value) {
    return `${block.label}: ${block.value}`;
  }
  if (block.text) {
    return block.text;
  }
  return block.type ?? 'Unknown block';
};

/**
 * The main application component.
 *
 * This component renders the user interface for the Mistral Document AI Playground.
 * It manages the application state, including the selected file, user inputs,
 * submission status, and API results. It handles the form submission to the
 * backend API and displays the OCR and Q&A results.
 *
 * @returns {JSX.Element} The rendered App component.
 */
function App() {
  const [file, setFile] = useState<File | null>(null);
  const [question, setQuestion] = useState('');
  const [pages, setPages] = useState('');
  const [includeImages, setIncludeImages] = useState(false);
  const [isSubmitting, setIsSubmitting] = useState(false);
  const [result, setResult] = useState<OcrResponsePayload | null>(null);
  const [error, setError] = useState<string | null>(null);

  const handleFileChange = (event: React.ChangeEvent<HTMLInputElement>) => {
    const nextFile = event.target.files && event.target.files[0];
    setFile(nextFile ?? null);
    setResult(null);
    setError(null);
  };

  const handleSubmit = async (event: React.FormEvent<HTMLFormElement>) => {
    event.preventDefault();
    if (!file) {
      setError('Please choose a PDF to analyse.');
      return;
    }

    setIsSubmitting(true);
    setError(null);
    setResult(null);

    try {
      const base64 = await readFileAsBase64(file);
      const parsedPages = parsePageSelection(pages);
      const payload = {
        fileBase64: base64,
        fileName: file.name,
        includeImageBase64: includeImages,
        pages: parsedPages,
        query: question.trim() ? question.trim() : undefined,
      };

      const response = await fetch(resolveApiUrl('/api/ocr'), {
        method: 'POST',
        headers: {
          'Content-Type': 'application/json',
        },
        body: JSON.stringify(payload),
      });

      if (!response.ok) {
        const message = await response.text();
        throw new Error(message || 'Unexpected error while calling OCR API.');
      }

      const data = (await response.json()) as OcrResponsePayload;
      setResult(data);
    } catch (submissionError) {
      const message =
        submissionError instanceof Error
          ? submissionError.message
          : 'Failed to process document.';
      setError(message);
    } finally {
      setIsSubmitting(false);
    }
  };

  const displayPages = useMemo(
    () => prepareDisplayPages(result?.ocr?.pages),
    [result],
  );

  return (
    <main className="app-shell">
      <section className="panel">
        <header>
          <h1>Mistral Document AI Playground</h1>
          <p>
            Upload a complex PDF and optionally ask a question. The request is proxied through
            a serverless function that calls Mistral&apos;s OCR and Document Q&amp;A endpoints, so your
            API key stays on the server.
          </p>
        </header>

        <form className="ocr-form" onSubmit={handleSubmit}>
          <label className="form-field">
            <span>PDF file</span>
            <input
              type="file"
              accept="application/pdf"
              onChange={handleFileChange}
              required
              disabled={isSubmitting}
            />
          </label>

          <label className="form-field">
            <span>Pages to include (e.g. 1, 3-4)</span>
            <input
              type="text"
              placeholder="All pages"
              value={pages}
              onChange={(event) => setPages(event.target.value)}
              disabled={isSubmitting}
            />
          </label>

          <label className="form-field">
            <span>Ask a question about the document</span>
            <textarea
              placeholder="Optional question for the Document Q&A model"
              value={question}
              onChange={(event) => setQuestion(event.target.value)}
              rows={3}
              disabled={isSubmitting}
            />
          </label>

          <label className="form-checkbox">
            <input
              type="checkbox"
              checked={includeImages}
              onChange={(event) => setIncludeImages(event.target.checked)}
              disabled={isSubmitting}
            />
            <span>Include inline page images (base64) in the OCR response</span>
          </label>

          <button type="submit" disabled={isSubmitting || !file}>
            {isSubmitting ? 'Processing…' : 'Run OCR'}
          </button>
        </form>

        {error ? <p className="error">{error}</p> : null}
      </section>

      <section className="panel results">
        <header>
          <h2>Results</h2>
          {result?.model ? (
            <p className="meta">
              OCR model <strong>{result.model}</strong>
              {result.qaModel ? ` · Q&A model ${result.qaModel}` : ''}
            </p>
          ) : null}
          {result?.documentUrl ? (
            <p className="meta">
              Processed document stored at a temporary signed URL. Keep it secret and recycle when
              finished.
            </p>
          ) : null}
        </header>

        {result?.answer ? (
          <article className="answer">
            <h3>Answer</h3>
            <p>{result.answer}</p>
          </article>
        ) : null}

        {displayPages.length ? (
          <div className="page-grid">
            {displayPages.map((page) => (
              <article key={page.pageNumber} className="page-card">
                <h3>Page {page.pageNumber}</h3>
                {page.blocks.length ? (
                  <ul>
                    {page.blocks.slice(0, 50).map((block, index) => (
                      <li key={block.id ?? `${page.pageNumber}-${index}`}>
                        <span className="tag">{block.type ?? 'text'}</span>
                        <p>{describeBlock(block)}</p>
                      </li>
                    ))}
                  </ul>
                ) : page.markdown ? (
                  <div className="markdown-result">
                    {page.markdown
                      .split(/\n\s*\n/)
                      .map((paragraph) => paragraph.trim())
                      .filter((paragraph) => paragraph.length > 0)
                      .map((paragraph, index) => (
                        <p key={`${page.pageNumber}-paragraph-${index}`}>
                          {paragraph}
                        </p>
                      ))}
                  </div>
                ) : (
                  <p>No text blocks detected.</p>
                )}
              </article>
            ))}
          </div>
        ) : (
          <p className="placeholder">Run an OCR job to inspect structured results here.</p>
        )}
      </section>
    </main>
  );
}

export default App;<|MERGE_RESOLUTION|>--- conflicted
+++ resolved
@@ -5,15 +5,12 @@
 import { prepareDisplayPages } from './lib/ocr';
 import type { OcrBlock, OcrResponsePayload } from './types/mistral';
 
-<<<<<<< HEAD
-=======
 /**
  * Generates a human-readable description for an OCR block.
  *
  * @param {OcrBlock} block - The OCR block to describe.
  * @returns {string} A string description of the block.
  */
->>>>>>> 1ae62a7d
 const describeBlock = (block: OcrBlock): string => {
   if (block.label && block.value) {
     return `${block.label}: ${block.value}`;
